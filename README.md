--- conflicted
+++ resolved
@@ -1,7 +1,6 @@
-<<<<<<< HEAD
 # PASCal V2
 
-PASCal is a webapp for 
+PASCal is a webapp for
 # PASCal
 
 Principal Axis Strain Calculator (PASCal) is a web tool designed to help scientists analyse non-ambient lattice parameter data. It is written entirely in Python, using plotly to visualise the data, and as a web tool the code is designed to be used online, though it can be used offline with a local flask instance or by adapting the code for your own applications. The web tool is available at https://pascal-notts.azurewebsites.net, the code at https://github.com/MJCliffe/PASCal.
@@ -76,8 +75,4 @@
 - STRAIN (https://www.cryst.ehu.es/cryst/strain.html). The Bilbao Crystallographic Server can calculate strain calculations for a single pair of lattice parameters. 
 - ELATE (https://progs.coudert.name/elate). A tool for analysing full elastic constant tensors.
 If you know of any other useful software that should be added to the list or have any other questions,
-please email matthew[dot]cliffe[at]chem[dot]ox[dot]ac[dot]uk
-=======
-# PASCal v2 
-Details to be released.
->>>>>>> 7013dd7f
+please email matthew[dot]cliffe[at]chem[dot]ox[dot]ac[dot]uk